import random

from ieg import b

from .errors import ErrorRule


class NounCaseErrorRule(ErrorRule):
    """Error rule class that inflects nouns in a sentence to another case at random.
       TODO: not inflect every noun but just one in a sentence
    """
    needs_pos = True

    @classmethod
<<<<<<< HEAD
    def _apply(cls, data):
        pos = data["pos"]
=======
    def _apply(cls, data) -> str:
        text, pos = data["text"], data["pos"]
        tok_list = text.split()
>>>>>>> b4b86cb8
        changed_text = []
        for p in pos:
            # not changing capitalized words (or at sentence start)
            if p.category == "no" and not p.text[0].isupper():
                res = cls.change_noun_case(p.text, p)
                changed_text.append(res)
            else:
<<<<<<< HEAD
                changed_text.append(p.text)
=======
                changed_text.append(tok)
        if len(tok_list) > len(pos):
            # no category for the punctuation token
            changed_text.append(tok_list[-1])
>>>>>>> b4b86cb8
        return " ".join(changed_text)

    @classmethod
    def change_noun_case(cls, tok, pos) -> str:
        case_set = set(["nf", "þf", "þgf", "ef"])
        case = case_set.intersection(pos.variants)
        other_cases = case_set - case
        rand_case = other_cases.pop()
        bin_no_result = b.lookup_variants(tok, cat="no", to_inflection=rand_case)

        if len(bin_no_result) > 0:
            # the lookup method adds hyphens to unfound compounds; we're removing those (except for in hyphenated words)
            if not "-" in tok:
                return bin_no_result[0].bmynd.replace("-", "")
        return tok<|MERGE_RESOLUTION|>--- conflicted
+++ resolved
@@ -12,14 +12,8 @@
     needs_pos = True
 
     @classmethod
-<<<<<<< HEAD
     def _apply(cls, data):
         pos = data["pos"]
-=======
-    def _apply(cls, data) -> str:
-        text, pos = data["text"], data["pos"]
-        tok_list = text.split()
->>>>>>> b4b86cb8
         changed_text = []
         for p in pos:
             # not changing capitalized words (or at sentence start)
@@ -27,14 +21,7 @@
                 res = cls.change_noun_case(p.text, p)
                 changed_text.append(res)
             else:
-<<<<<<< HEAD
                 changed_text.append(p.text)
-=======
-                changed_text.append(tok)
-        if len(tok_list) > len(pos):
-            # no category for the punctuation token
-            changed_text.append(tok_list[-1])
->>>>>>> b4b86cb8
         return " ".join(changed_text)
 
     @classmethod
